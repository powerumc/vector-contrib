#![allow(missing_docs)]
use snafu::Snafu;

#[cfg(feature = "sources-amqp")]
pub mod amqp;
#[cfg(feature = "sources-apache_metrics")]
pub mod apache_metrics;
#[cfg(feature = "sources-aws_ecs_metrics")]
pub mod aws_ecs_metrics;
#[cfg(feature = "sources-aws_kinesis_firehose")]
pub mod aws_kinesis_firehose;
#[cfg(feature = "sources-aws_s3")]
pub mod aws_s3;
#[cfg(feature = "sources-aws_sqs")]
pub mod aws_sqs;
#[cfg(feature = "sources-datadog_agent")]
pub mod datadog_agent;
#[cfg(feature = "sources-demo_logs")]
pub mod demo_logs;
#[cfg(feature = "sources-dnstap")]
pub mod dnstap;
#[cfg(feature = "sources-docker_logs")]
pub mod docker_logs;
#[cfg(feature = "sources-eventstoredb_metrics")]
pub mod eventstoredb_metrics;
#[cfg(feature = "sources-exec")]
pub mod exec;
#[cfg(feature = "sources-file")]
pub mod file;
#[cfg(any(
    feature = "sources-stdin",
    all(unix, feature = "sources-file_descriptor")
))]
pub mod file_descriptors;
#[cfg(feature = "sources-fluent")]
pub mod fluent;
#[cfg(feature = "sources-gcp_pubsub")]
pub mod gcp_pubsub;
#[cfg(feature = "sources-heroku_logs")]
pub mod heroku_logs;
#[cfg(feature = "sources-host_metrics")]
pub mod host_metrics;
#[cfg(feature = "sources-http_client")]
pub mod http_client;
#[cfg(feature = "sources-http_server")]
pub mod http_server;
#[cfg(feature = "sources-internal_logs")]
pub mod internal_logs;
#[cfg(feature = "sources-internal_metrics")]
pub mod internal_metrics;
#[cfg(all(unix, feature = "sources-journald"))]
pub mod journald;
#[cfg(feature = "sources-kafka")]
pub mod kafka;
#[cfg(feature = "sources-kubernetes_logs")]
pub mod kubernetes_logs;
#[cfg(feature = "sources-logstash")]
pub mod logstash;
#[cfg(feature = "sources-mongodb_metrics")]
pub mod mongodb_metrics;
#[cfg(feature = "sources-mqtt")]
pub mod mqtt;
#[cfg(feature = "sources-nats")]
pub mod nats;
#[cfg(feature = "sources-nginx_metrics")]
pub mod nginx_metrics;
<<<<<<< HEAD
#[cfg(feature = "sources-odbc")]
pub mod odbc;
=======
#[cfg(feature = "sources-okta")]
pub mod okta;
>>>>>>> 8c909f26
#[cfg(feature = "sources-opentelemetry")]
pub mod opentelemetry;
#[cfg(feature = "sources-postgresql_metrics")]
pub mod postgresql_metrics;
#[cfg(any(
    feature = "sources-prometheus-scrape",
    feature = "sources-prometheus-remote-write",
    feature = "sources-prometheus-pushgateway"
))]
pub mod prometheus;
#[cfg(feature = "sources-pulsar")]
pub mod pulsar;
#[cfg(feature = "sources-redis")]
pub mod redis;
#[cfg(feature = "sources-socket")]
pub mod socket;
#[cfg(feature = "sources-splunk_hec")]
pub mod splunk_hec;
#[cfg(feature = "sources-static_metrics")]
pub mod static_metrics;
#[cfg(feature = "sources-statsd")]
pub mod statsd;
#[cfg(feature = "sources-syslog")]
pub mod syslog;
#[cfg(feature = "sources-vector")]
pub mod vector;
#[cfg(feature = "sources-websocket")]
pub mod websocket;

pub mod util;

pub use vector_lib::source::Source;

#[allow(dead_code)] // Easier than listing out all the features that use this
/// Common build errors
#[derive(Debug, Snafu)]
enum BuildError {
    #[snafu(display("URI parse error: {}", source))]
    UriParseError { source: ::http::uri::InvalidUri },
}<|MERGE_RESOLUTION|>--- conflicted
+++ resolved
@@ -64,13 +64,10 @@
 pub mod nats;
 #[cfg(feature = "sources-nginx_metrics")]
 pub mod nginx_metrics;
-<<<<<<< HEAD
 #[cfg(feature = "sources-odbc")]
 pub mod odbc;
-=======
 #[cfg(feature = "sources-okta")]
 pub mod okta;
->>>>>>> 8c909f26
 #[cfg(feature = "sources-opentelemetry")]
 pub mod opentelemetry;
 #[cfg(feature = "sources-postgresql_metrics")]
