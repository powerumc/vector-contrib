#![allow(missing_docs)]
pub mod prelude;

mod adaptive_concurrency;
#[cfg(feature = "transforms-aggregate")]
mod aggregate;
#[cfg(any(feature = "sources-amqp", feature = "sinks-amqp"))]
mod amqp;
#[cfg(feature = "sources-apache_metrics")]
mod apache_metrics;
#[cfg(feature = "api")]
mod api;
#[cfg(feature = "aws-core")]
mod aws;
#[cfg(feature = "sinks-aws_cloudwatch_logs")]
mod aws_cloudwatch_logs;
#[cfg(feature = "transforms-aws_ec2_metadata")]
mod aws_ec2_metadata;
#[cfg(feature = "sources-aws_ecs_metrics")]
mod aws_ecs_metrics;
#[cfg(any(
    feature = "sinks-aws_kinesis_streams",
    feature = "sinks-aws_kinesis_firehose"
))]
mod aws_kinesis;
#[cfg(feature = "sources-aws_kinesis_firehose")]
mod aws_kinesis_firehose;
#[cfg(any(feature = "sources-aws_s3", feature = "sources-aws_sqs",))]
mod aws_sqs;
mod batch;
mod codecs;
mod common;
mod conditions;
#[cfg(feature = "sources-datadog_agent")]
mod datadog_agent;
#[cfg(feature = "sinks-datadog_metrics")]
mod datadog_metrics;
#[cfg(feature = "sinks-datadog_traces")]
mod datadog_traces;
#[cfg(feature = "transforms-impl-dedupe")]
mod dedupe;
#[cfg(feature = "sources-demo_logs")]
mod demo_logs;
#[cfg(feature = "sources-dnstap")]
mod dnstap;
#[cfg(feature = "sources-docker_logs")]
mod docker_logs;
mod encoding_transcode;
#[cfg(feature = "sources-eventstoredb_metrics")]
mod eventstoredb_metrics;
#[cfg(feature = "sources-exec")]
mod exec;
#[cfg(any(feature = "sources-file_descriptor", feature = "sources-stdin"))]
mod file_descriptor;
#[cfg(feature = "transforms-filter")]
mod filter;
#[cfg(feature = "sources-fluent")]
mod fluent;
#[cfg(feature = "sources-gcp_pubsub")]
mod gcp_pubsub;
#[cfg(any(feature = "sources-vector", feature = "sources-opentelemetry"))]
mod grpc;
mod heartbeat;
#[cfg(feature = "sources-host_metrics")]
mod host_metrics;
mod http;
pub mod http_client;
#[cfg(feature = "sources-utils-http-client")]
mod http_client_source;
#[cfg(feature = "sinks-influxdb")]
mod influxdb;
#[cfg(feature = "sources-internal_logs")]
mod internal_logs;
#[cfg(all(unix, feature = "sources-journald"))]
mod journald;
#[cfg(any(feature = "sources-kafka", feature = "sinks-kafka"))]
mod kafka;
#[cfg(feature = "sources-kubernetes_logs")]
mod kubernetes_logs;
#[cfg(feature = "transforms-log_to_metric")]
mod log_to_metric;
#[cfg(feature = "sources-heroku_logs")]
mod logplex;
#[cfg(feature = "sinks-loki")]
mod loki;
#[cfg(feature = "transforms-lua")]
mod lua;
#[cfg(feature = "transforms-metric_to_log")]
mod metric_to_log;
#[cfg(feature = "sources-mongodb_metrics")]
mod mongodb_metrics;
#[cfg(feature = "sinks-mqtt")]
mod mqtt;
#[cfg(feature = "sources-nginx_metrics")]
mod nginx_metrics;
mod open;
#[cfg(any(
    feature = "sources-kubernetes_logs",
    feature = "transforms-log_to_metric",
    feature = "sinks-datadog_events",
))]
mod parser;
#[cfg(feature = "sources-postgresql_metrics")]
mod postgresql_metrics;
mod process;
#[cfg(any(
    feature = "sources-prometheus-scrape",
    feature = "sources-prometheus-remote-write",
    feature = "sinks-prometheus"
))]
mod prometheus;
#[cfg(any(feature = "sinks-pulsar", feature = "sources-pulsar"))]
mod pulsar;
#[cfg(feature = "sources-redis")]
mod redis;
#[cfg(feature = "transforms-impl-reduce")]
mod reduce;
#[cfg(feature = "transforms-remap")]
mod remap;
#[cfg(feature = "transforms-impl-sample")]
mod sample;
#[cfg(feature = "sinks-sematext")]
mod sematext_metrics;
mod socket;
#[cfg(any(feature = "sources-splunk_hec", feature = "sinks-splunk_hec"))]
mod splunk_hec;
#[cfg(feature = "sinks-statsd")]
mod statsd_sink;
#[cfg(feature = "transforms-tag_cardinality_limit")]
mod tag_cardinality_limit;
mod tcp;
mod template;
#[cfg(feature = "transforms-throttle")]
mod throttle;
mod udp;
#[cfg(unix)]
mod unix;
#[cfg(any(feature = "sources-websocket", feature = "sinks-websocket"))]
mod websocket;
#[cfg(feature = "sinks-websocket-server")]
mod websocket_server;
#[cfg(feature = "transforms-window")]
mod window;

#[cfg(any(
    feature = "sources-file",
    feature = "sources-kubernetes_logs",
    feature = "sinks-file",
))]
mod file;

#[cfg(windows)]
mod windows;

<<<<<<< HEAD
#[cfg(feature = "sources-odbc")]
mod odbc_metrics;

pub mod config;
=======
>>>>>>> 4d22ce1b
#[cfg(any(feature = "transforms-log_to_metric", feature = "sinks-loki"))]
mod expansion;
#[cfg(feature = "sources-mongodb_metrics")]
pub(crate) use mongodb_metrics::*;

#[cfg(feature = "transforms-aggregate")]
pub(crate) use self::aggregate::*;
#[cfg(feature = "sources-amqp")]
pub(crate) use self::amqp::*;
#[cfg(feature = "sources-apache_metrics")]
pub(crate) use self::apache_metrics::*;
#[cfg(feature = "api")]
pub(crate) use self::api::*;
#[cfg(feature = "aws-core")]
pub(crate) use self::aws::*;
#[cfg(feature = "sinks-aws_cloudwatch_logs")]
pub(crate) use self::aws_cloudwatch_logs::*;
#[cfg(feature = "transforms-aws_ec2_metadata")]
pub(crate) use self::aws_ec2_metadata::*;
#[cfg(feature = "sources-aws_ecs_metrics")]
pub(crate) use self::aws_ecs_metrics::*;
#[cfg(any(
    feature = "sinks-aws_kinesis_streams",
    feature = "sinks-aws_kinesis_firehose"
))]
pub(crate) use self::aws_kinesis::*;
#[cfg(feature = "sources-aws_kinesis_firehose")]
pub(crate) use self::aws_kinesis_firehose::*;
#[cfg(any(feature = "sources-aws_s3", feature = "sources-aws_sqs",))]
pub(crate) use self::aws_sqs::*;
pub(crate) use self::codecs::*;
#[cfg(feature = "sources-datadog_agent")]
pub(crate) use self::datadog_agent::*;
#[cfg(feature = "sinks-datadog_metrics")]
pub(crate) use self::datadog_metrics::*;
#[cfg(feature = "sinks-datadog_traces")]
pub(crate) use self::datadog_traces::*;
#[cfg(feature = "transforms-impl-dedupe")]
pub(crate) use self::dedupe::*;
#[cfg(feature = "sources-demo_logs")]
pub(crate) use self::demo_logs::*;
#[cfg(feature = "sources-dnstap")]
pub(crate) use self::dnstap::*;
#[cfg(feature = "sources-docker_logs")]
pub(crate) use self::docker_logs::*;
#[cfg(feature = "sources-eventstoredb_metrics")]
pub(crate) use self::eventstoredb_metrics::*;
#[cfg(feature = "sources-exec")]
pub(crate) use self::exec::*;
#[cfg(any(feature = "transforms-log_to_metric", feature = "sinks-loki"))]
pub use self::expansion::*;
#[cfg(any(
    feature = "sources-file",
    feature = "sources-kubernetes_logs",
    feature = "sinks-file",
))]
pub(crate) use self::file::*;
#[cfg(any(feature = "sources-file_descriptor", feature = "sources-stdin"))]
pub(crate) use self::file_descriptor::*;
#[cfg(feature = "transforms-filter")]
pub(crate) use self::filter::*;
#[cfg(feature = "sources-fluent")]
pub(crate) use self::fluent::*;
#[cfg(feature = "sources-gcp_pubsub")]
pub(crate) use self::gcp_pubsub::*;
#[cfg(any(feature = "sources-vector", feature = "sources-opentelemetry"))]
pub(crate) use self::grpc::*;
#[cfg(feature = "sources-host_metrics")]
pub(crate) use self::host_metrics::*;
#[cfg(feature = "sources-utils-http-client")]
pub(crate) use self::http_client_source::*;
#[cfg(feature = "sinks-influxdb")]
pub(crate) use self::influxdb::*;
#[cfg(feature = "sources-internal_logs")]
pub(crate) use self::internal_logs::*;
#[cfg(all(unix, feature = "sources-journald"))]
pub(crate) use self::journald::*;
#[cfg(any(feature = "sources-kafka", feature = "sinks-kafka"))]
pub(crate) use self::kafka::*;
#[cfg(feature = "sources-kubernetes_logs")]
pub(crate) use self::kubernetes_logs::*;
#[cfg(feature = "transforms-log_to_metric")]
pub(crate) use self::log_to_metric::*;
#[cfg(feature = "sources-heroku_logs")]
pub(crate) use self::logplex::*;
#[cfg(feature = "sinks-loki")]
pub(crate) use self::loki::*;
#[cfg(feature = "transforms-lua")]
pub(crate) use self::lua::*;
#[cfg(feature = "transforms-metric_to_log")]
pub(crate) use self::metric_to_log::*;
#[cfg(feature = "sinks-mqtt")]
pub(crate) use self::mqtt::*;
#[cfg(feature = "sources-nginx_metrics")]
pub(crate) use self::nginx_metrics::*;
#[cfg(feature = "sources-odbc")]
pub(crate) use self::odbc_metrics::*;
#[allow(unused_imports)]
#[cfg(any(
    feature = "sources-kubernetes_logs",
    feature = "transforms-log_to_metric",
    feature = "sinks-datadog_events",
))]
pub(crate) use self::parser::*;
#[cfg(feature = "sources-postgresql_metrics")]
pub(crate) use self::postgresql_metrics::*;
#[cfg(any(
    feature = "sources-prometheus-scrape",
    feature = "sources-prometheus-remote-write",
    feature = "sinks-prometheus"
))]
pub(crate) use self::prometheus::*;
#[cfg(any(feature = "sinks-pulsar", feature = "sources-pulsar"))]
pub(crate) use self::pulsar::*;
#[cfg(feature = "sources-redis")]
pub(crate) use self::redis::*;
#[cfg(feature = "transforms-impl-reduce")]
pub(crate) use self::reduce::*;
#[cfg(feature = "transforms-remap")]
pub(crate) use self::remap::*;
#[cfg(feature = "transforms-impl-sample")]
pub(crate) use self::sample::*;
#[cfg(feature = "sinks-sematext")]
pub(crate) use self::sematext_metrics::*;
#[cfg(any(feature = "sources-splunk_hec", feature = "sinks-splunk_hec"))]
pub(crate) use self::splunk_hec::*;
#[cfg(feature = "sinks-statsd")]
pub(crate) use self::statsd_sink::*;
#[cfg(feature = "transforms-tag_cardinality_limit")]
pub(crate) use self::tag_cardinality_limit::*;
#[cfg(feature = "transforms-throttle")]
pub(crate) use self::throttle::*;
#[cfg(unix)]
pub(crate) use self::unix::*;
#[cfg(any(feature = "sources-websocket", feature = "sinks-websocket"))]
pub(crate) use self::websocket::*;
#[cfg(feature = "sinks-websocket-server")]
pub(crate) use self::websocket_server::*;
#[cfg(feature = "transforms-window")]
pub(crate) use self::window::*;
#[cfg(windows)]
pub(crate) use self::windows::*;
pub use self::{
    adaptive_concurrency::*, batch::*, common::*, conditions::*, encoding_transcode::*,
    heartbeat::*, http::*, open::*, process::*, socket::*, tcp::*, template::*, udp::*,
};<|MERGE_RESOLUTION|>--- conflicted
+++ resolved
@@ -152,13 +152,9 @@
 #[cfg(windows)]
 mod windows;
 
-<<<<<<< HEAD
 #[cfg(feature = "sources-odbc")]
 mod odbc_metrics;
 
-pub mod config;
-=======
->>>>>>> 4d22ce1b
 #[cfg(any(feature = "transforms-log_to_metric", feature = "sinks-loki"))]
 mod expansion;
 #[cfg(feature = "sources-mongodb_metrics")]
@@ -254,9 +250,6 @@
 pub(crate) use self::mqtt::*;
 #[cfg(feature = "sources-nginx_metrics")]
 pub(crate) use self::nginx_metrics::*;
-#[cfg(feature = "sources-odbc")]
-pub(crate) use self::odbc_metrics::*;
-#[allow(unused_imports)]
 #[cfg(any(
     feature = "sources-kubernetes_logs",
     feature = "transforms-log_to_metric",
